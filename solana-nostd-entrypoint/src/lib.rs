--- conflicted
+++ resolved
@@ -42,11 +42,7 @@
         #[cfg(target_os = "solana")]
         #[no_mangle]
         fn custom_panic(_info: &core::panic::PanicInfo<'_>) {
-<<<<<<< HEAD
             $crate::solana_program::log::sol_log("panicked!");
-=======
-            solana_program::log::sol_log("panicked!");
->>>>>>> 58ba13ab
         }
     };
 }